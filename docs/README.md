---
title: What is Bref and serverless?
current_menu: what-is-bref
introduction: An introduction to what serverless and Bref can offer for PHP applications.
next:
    link: /docs/installation.html
    title: Installation
---

Serverless means using cloud services that manage the servers for us.

## Why serverless?

When running PHP on a server, we must:

- setup, configure and maintain that server,
- pay a fixed price for the server,
- scale the server(s) if we get more traffic.

When running PHP serverless:

- We do not need to set up servers, the cloud provider takes care of that.
- We pay only for what we use.
- Our application scales automatically.

**Serverless provides more scalable, affordable and reliable architectures for less effort.**

Serverless includes services like storage as a service, database as a service, message queue as a service, etc. One service in particular is interesting for us developers: *Function as a Service* (FaaS).

FaaS is a way to run code where the hosting provider takes care of setting up everything, keeping the application available 24/7, scaling it up and down and we are only charged *while the code is actually executing*.

## Why Bref?

<p class="text-xl">
Bref aims to make running PHP applications simple.
</p>

To reach that goal, Bref takes advantage of serverless technologies. However, while serverless is promising, there are many choices to make, tools to build and best practices to figure out.

Bref's approach is to:

- **simplify problems by removing choices**

    *instead of trying to address every need*
- **provide simple and familiar solutions**

    *instead of aiming for powerful custom solutions*
- **empower by sharing knowledge**

    *instead of hiding too much behind leaky abstractions*

### What is Bref

Bref (which means "brief" in french) comes as an open source Composer package and helps you deploy PHP applications to [AWS](https://aws.amazon.com) and run them on [AWS Lambda](https://aws.amazon.com/lambda/).

Bref provides:

- documentation
- PHP runtimes for AWS Lambda
- deployment tooling
- PHP frameworks integration

The choice of AWS as serverless provider is deliberate: at the moment AWS is the leading hosting provider, it is ahead in the serverless space in terms of features, performances and reliability.

Bref uses [the Serverless framework](https://serverless.com/) to configure and deploy serverless applications. Being the most popular tool, Serverless comes with a huge community, a lot of examples online and a simple configuration format.

## Use cases

Bref and AWS Lambda can be used to run many kind of PHP application, for example:

- APIs
- workers
- batch processes/scripts
- websites

Bref aims to support any PHP framework as well.

If you are interested in real-world examples as well as cost analyses head over to the [**Case Studies** page](case-studies.md).

## Maturity matrix

The matrix below provides an overview of the "maturity level" for common PHP applications.

This maturity level is a vague metric, however it can be useful to anticipate the effort and the limitations to expect for each scenario. While a green note doesn't mean that Bref and Lambda are silver bullets for the use case (there are no silver bullets), a red note doesn't mean this is impossible or advised against.

This matrix will be updated as Bref and AWS services evolve over time.

<table class="w-full text-xs sm:text-sm text-gray-700 mt-8 mb-5 table-fixed">
    <tr class="bg-gray-100">
        <th class="p-4"></th>
        <th class="font-normal p-4 border-b border-gray-400">Simplicity</th>
        <th class="font-normal p-4 border-b border-gray-400">Performances</th>
        <th class="font-normal p-4 border-b border-gray-400">Reliability</th>
    </tr>
    <tr class="border-b border-gray-200">
        <td class="p-4 bg-gray-100 font-bold border-r border-gray-400">
            Jobs, Cron
        </td>
        <td class="p-4 text-center">
            <span class="maturity-icon shadow bg-green-400"></span>
        </td>
        <td class="p-4 text-center">
            <span class="maturity-icon shadow bg-green-400"></span>
        </td>
        <td class="p-4 text-center">
            <span class="maturity-icon shadow bg-green-400"></span>
        </td>
    </tr>
    <tr class="border-b border-gray-200">
        <td class="p-4 bg-gray-100 font-bold border-r border-gray-400">API</td>
        <td class="p-4 text-center">
            <span class="maturity-icon shadow bg-green-400"></span>
        </td>
        <td class="p-4 text-center">
            <span class="maturity-icon shadow bg-green-400"></span>
        </td>
        <td class="p-4 text-center">
            <span class="maturity-icon shadow bg-green-400"></span>
        </td>
    </tr>
    <tr class="border-b border-gray-200">
        <td class="p-4 bg-gray-100 font-bold border-r border-gray-400">Website</td>
        <td class="p-4 text-center">
            <span class="maturity-icon shadow bg-green-400"></span>
        </td>
        <td class="p-4 text-center">
            <span class="maturity-icon shadow bg-green-400"></span>
        </td>
        <td class="p-4 text-center">
            <span class="maturity-icon shadow bg-green-400"></span>
        </td>
    </tr>
    <tr class="border-b border-gray-200">
        <td class="p-4 bg-gray-100 font-bold border-r border-gray-400">Legacy application</td>
        <td class="p-4 text-center">
            <span class="maturity-icon shadow bg-red-400"></span>
        </td>
        <td class="p-4 text-center">
            <span class="maturity-icon shadow bg-green-400"></span>
        </td>
        <td class="p-4 text-center">
            <span class="maturity-icon shadow bg-orange-400"></span>
        </td>
    </tr>
    <tr class="text-xs text-center leading-normal text-gray-600">
        <td></td>
        <td class="p-3">
            Is this documented and simple to achieve?
        </td>
        <td class="p-3">
            Are performances acceptable?
        </td>
        <td class="p-3">
            Is this scenario production-ready?
        </td>
    </tr>
</table>

<div class="text-left text-xs text-gray-700 mb-8">
    Legend:
    <span class="inline-block my-1 mx-1 sm:mx-2 bg-green-100 text-green-600 rounded-full px-4 py-1">Good use case</span>
    <span class="inline-block my-1 mx-1 sm:mx-2 bg-orange-100 text-orange-600 rounded-full px-4 py-1">Some drawbacks</span>
    <span class="inline-block my-1 ml-1 sm:ml-2 bg-red-100 text-red-600 rounded-full px-4 py-1">Strong limitations</span>
</div>

- **Jobs, Cron**

    Jobs, cron tasks and batch processes are very good candidates for FaaS. The scaling model of AWS Lambda can lead to very high throughput in queue processing, and the pay-per-use billing model can sometimes result in drastic costs reduction.

<<<<<<< HEAD
    The main limitation at the moment is the lack of documentation on this topic. There is however a documented [Laravel Queues bridge](https://github.com/brefphp/laravel-bridge) and a [Symfony Messenger bridge](https://github.com/brefphp/symfony-messenger).
=======
    Using Bref, it is possible to implement cron jobs and queue workers using PHP. Bref also provides integration with popular queue libraries, like Laravel Queues and Symfony Messenger.
>>>>>>> 65e2e07f

- **API**

    APIs run on AWS Lambda without problems. Performances are now similar to what you could expect on traditional VPS.

- **Website**

    Websites can run on AWS Lambda. Assets can be served via AWS S3. That requires a bit of setup but this is documented in the ["Websites" documentation](/docs/websites.md). Performances are as good as any server.

- **Legacy application**

    Migrating a legacy PHP application to Bref and Lambda can be a challenge. One could expect to rewrite some parts of the code to make the application fit for Lambda. For example, file uploads and sessions often need to be adapted to work with the read-only filesystem. Cron tasks, scripts or asynchronous jobs must be made compatible with Lambda and possibly SQS. Finally there are no case studies or online examples to help you along the way.

    Not impossible, but definitely not the easiest place to start. As a first step, you can follow the guidelines of [The Twelve-Factor App](https://12factor.net).

## Getting started

Get started with Bref by reading the [installation documentation](installation.md).<|MERGE_RESOLUTION|>--- conflicted
+++ resolved
@@ -167,11 +167,7 @@
 
     Jobs, cron tasks and batch processes are very good candidates for FaaS. The scaling model of AWS Lambda can lead to very high throughput in queue processing, and the pay-per-use billing model can sometimes result in drastic costs reduction.
 
-<<<<<<< HEAD
-    The main limitation at the moment is the lack of documentation on this topic. There is however a documented [Laravel Queues bridge](https://github.com/brefphp/laravel-bridge) and a [Symfony Messenger bridge](https://github.com/brefphp/symfony-messenger).
-=======
     Using Bref, it is possible to implement cron jobs and queue workers using PHP. Bref also provides integration with popular queue libraries, like Laravel Queues and Symfony Messenger.
->>>>>>> 65e2e07f
 
 - **API**
 
