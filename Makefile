--- conflicted
+++ resolved
@@ -16,12 +16,9 @@
 runtime-loop:
 	cd runtime/loop && sh publish.sh
 
-<<<<<<< HEAD
 website-preview:
 	couscous preview
 
-.PHONY: runtimes runtime-default runtime-fpm runtime-loop website-preview
-=======
 demo:
 	rm -rf .bref .couscous
 	rm -f runtime/default/php.zip
@@ -38,5 +35,4 @@
 		--stack-name bref-demo \
  		--capabilities CAPABILITY_IAM
 
-.PHONY: runtimes runtime-default runtime-fpm runtime-console runtime-loop demo
->>>>>>> ebdf5331
+.PHONY: runtimes runtime-default runtime-fpm runtime-console runtime-loop website-preview demo