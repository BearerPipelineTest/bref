--- conflicted
+++ resolved
@@ -69,12 +69,7 @@
                 'CONTENT_LENGTH' => '0',
                 'CONTENT_TYPE' => 'application/x-www-form-urlencoded',
                 'LAMBDA_INVOCATION_CONTEXT' => json_encode($this->fakeContext),
-<<<<<<< HEAD
                 'LAMBDA_REQUEST_CONTEXT' => '{"path":"\/hello","protocol":"HTTP\/1.1"}',
-                'LAMBDA_CONTEXT' => '{"path":"\/hello","protocol":"HTTP\/1.1"}',
-=======
-                'LAMBDA_REQUEST_CONTEXT' => '{"protocol":"HTTP\/1.1"}',
->>>>>>> ba1d15ef
             ],
             'HTTP_RAW_BODY' => '',
         ]);
@@ -118,12 +113,7 @@
                 'CONTENT_LENGTH' => '0',
                 'CONTENT_TYPE' => 'application/x-www-form-urlencoded',
                 'LAMBDA_INVOCATION_CONTEXT' => json_encode($this->fakeContext),
-<<<<<<< HEAD
                 'LAMBDA_REQUEST_CONTEXT' => '{"path":"\/hello"}',
-                'LAMBDA_CONTEXT' => '{"path":"\/hello"}',
-=======
-                'LAMBDA_REQUEST_CONTEXT' => '[]',
->>>>>>> ba1d15ef
             ],
             'HTTP_RAW_BODY' => '',
         ]);
@@ -184,12 +174,7 @@
                 'CONTENT_LENGTH' => '0',
                 'CONTENT_TYPE' => 'application/x-www-form-urlencoded',
                 'LAMBDA_INVOCATION_CONTEXT' => json_encode($this->fakeContext),
-<<<<<<< HEAD
                 'LAMBDA_REQUEST_CONTEXT' => '{"path":"\/hello"}',
-                'LAMBDA_CONTEXT' => '{"path":"\/hello"}',
-=======
-                'LAMBDA_REQUEST_CONTEXT' => '[]',
->>>>>>> ba1d15ef
             ],
             'HTTP_RAW_BODY' => '',
         ]);
@@ -226,12 +211,7 @@
                 'CONTENT_LENGTH' => '0',
                 'CONTENT_TYPE' => 'application/x-www-form-urlencoded',
                 'LAMBDA_INVOCATION_CONTEXT' => json_encode($this->fakeContext),
-<<<<<<< HEAD
                 'LAMBDA_REQUEST_CONTEXT' => '{"path":"\/hello","foo":"baz","baz":"far","data":{"recurse1":1,"recurse2":2}}',
-                'LAMBDA_CONTEXT' => '{"path":"\/hello","foo":"baz","baz":"far","data":{"recurse1":1,"recurse2":2}}',
-=======
-                'LAMBDA_REQUEST_CONTEXT' => '{"foo":"baz","baz":"far","data":{"recurse1":1,"recurse2":2}}',
->>>>>>> ba1d15ef
             ],
             'HTTP_RAW_BODY' => '',
         ]);
